import { create } from 'zustand';
import { AuthStore as AuthStoreType, AuthResponse, User, Session, UserProfile, UserProfileUpdate, ApiResponse } from '@paynless/types';
import { logger } from '@paynless/utils';
import { persist } from 'zustand/middleware';
import { api } from '@paynless/api-client';
import { analytics } from '@paynless/analytics-client';

// Define the structure of the response from the refresh endpoint
interface RefreshResponse {
  session: Session | null;
  user: User | null;
  profile: UserProfile | null;
}

// Placeholder navigate function type
type NavigateFunction = (path: string) => void;

// Helper function type for replay logic
type CheckAndReplayFunction = (token: string, specifiedReturnPath?: string) => Promise<boolean>;

export const useAuthStore = create<AuthStoreType & { _checkAndReplayPendingAction: CheckAndReplayFunction }>()(
  persist(
    (set, get) => ({
      user: null,
      session: null,
      profile: null,
      isLoading: true, // Start true until initialize runs
      error: null,
      navigate: null as NavigateFunction | null,

      // Action to inject the navigate function from the app
      setNavigate: (navigateFn: NavigateFunction) => set({ navigate: navigateFn }),

      setUser: (user: User | null) => set({ user }),
      
      setSession: (session: Session | null) => set({ session }),
      
      setProfile: (profile: UserProfile | null) => set({ profile }),
      
      setIsLoading: (isLoading: boolean) => set({ isLoading }),
      
      setError: (error: Error | null) => set({ error }),
      
      login: async (email: string, password: string): Promise<User | null> => {
        set({ isLoading: true, error: null });
        try {
          const response = await api.post<AuthResponse, {email: string, password: string}>(
            'login',
            { email, password } 
          );
          
          if (!response.error && response.data) {
              const authData = response.data;
              set({
                user: authData.user,
                session: authData.session,
                profile: authData.profile,
                isLoading: false,
                error: null,
              });
<<<<<<< HEAD
      
              // Check for and replay pending action
              let navigated = false;
=======

              // ---> Identify user for analytics <---
              if (authData.user?.id) {
                  analytics.identify(authData.user.id, { email: authData.user.email });
              }

              // ---> Phase 3: Check for and replay pending action <---
              let navigated = false; // Flag to track if we navigated due to pending action
>>>>>>> 88d238e5
              try {
                  const pendingActionJson = localStorage.getItem('pendingAction');
                  if (pendingActionJson) {
                      logger.info('Found pending action after login. Attempting replay...');
                      
                      const pendingAction = JSON.parse(pendingActionJson);
                      localStorage.removeItem('pendingAction'); // Clear AFTER parse
                      
                      const { endpoint, method, body, returnPath } = pendingAction;
                      const newToken = authData.session?.access_token;
      
                      if (endpoint && method && newToken) {
                           logger.info(`Replaying action: ${method} ${endpoint}`, { body });
                           let replayResponse: ApiResponse<unknown>; // Use unknown for generic replay
                           
                           switch (method.toUpperCase()) {
                               case 'POST':
                                   replayResponse = await api.post(endpoint, body ?? {}, { token: newToken });
                                   break;
                               case 'PUT':
                                   replayResponse = await api.put(endpoint, body ?? {}, { token: newToken });
                                   break;
                               case 'DELETE':
                                   replayResponse = await api.delete(endpoint, { token: newToken });
                                   break;
                               case 'GET':
                                   replayResponse = await api.get(endpoint, { token: newToken });
                                   break;
                               default:
                                   logger.error('Unsupported method in pending action replay:', { method });
                                   replayResponse = { status: 0, error: { code: 'UNSUPPORTED_METHOD', message: 'Unsupported replay method' } }; 
                           }
      
                           if (replayResponse.error) {
                               logger.error('Error replaying pending action:', { 
                                   status: replayResponse.status,
                                   error: replayResponse.error 
                               });
                           } else {
                               logger.info('[AuthStore] Successfully replayed pending action.', { status: replayResponse.status });
                               
                               // Check if it was the chat endpoint and data has chat_id
                               if ((endpoint === 'chat') && 
                                   method.toUpperCase() === 'POST' && 
                                   replayResponse.data && 
                                   typeof (replayResponse.data as any).chat_id === 'string') {
                                   const chatId = (replayResponse.data as any).chat_id;
                                   logger.info(`Chat action replayed successfully, storing chatId ${chatId} for redirect.`);
                                   try {
                                       localStorage.setItem('loadChatIdOnRedirect', chatId);
                                   } catch (e: unknown) {
                                       logger.error('Failed to set loadChatIdOnRedirect in localStorage:', { 
                                           error: e instanceof Error ? e.message : String(e) 
                                       });
                                   }
                               }
                           }
      
                           // Navigate to original path if possible
                           const navigate = get().navigate;
                           if (navigate && returnPath) {
                               logger.info(`Replay complete, navigating to original path: ${returnPath}`);
                               navigate(returnPath);
                               navigated = true;
                           } else {
                               logger.warn('Could not navigate to returnPath after replay.', { hasNavigate: !!navigate, returnPath });
                           }
                      } else {
                          logger.error('Invalid pending action data found:', { pendingAction });
                      }
                  }
              } catch (e) {
                  const errorMsg = e instanceof Error ? e.message : String(e);
                  logger.error('Error processing pending action after login:', { error: errorMsg });
              }
      
              // Navigate to dashboard only if we didn't navigate based on returnPath
              if (!navigated) {
                  const navigate = get().navigate;
                  if (navigate) {
                    logger.info('Login successful (no pending action/navigation), navigating to dashboard.');
                    navigate('dashboard');
                  } else {
                    logger.warn('Login successful but navigate function not set in store.');
                  }
              }
      
              return authData.user ?? null;
          } else {
              const errorMessage = response.error?.message || 'Login failed without specific error';
              throw new Error(errorMessage);
          }
        } catch (error) {
          const finalError = error instanceof Error ? error : new Error('Unknown login error');
          logger.error('Login error in store', { message: finalError.message });
          set({
            isLoading: false,
            error: finalError,
            user: null, session: null, profile: null
          });
          return null;
        }
      },
            
      register: async (email: string, password: string): Promise<User | null> => {
        set({ isLoading: true, error: null });
        try {
          const response = await api.post<AuthResponse, {email: string, password: string}>(
            'register', 
            { email, password }
          );
          
          if (!response.error && response.data) {
              const authData = response.data;
              set({
                user: authData.user,
                session: authData.session,
                profile: null,
                isLoading: false,
                error: null,
              });
<<<<<<< HEAD
      
              // Check for and replay pending action
              let navigated = false;
=======

              // ---> Identify user for analytics <---
              if (authData.user?.id) {
                  analytics.identify(authData.user.id, { email: authData.user.email });
              }

              // ---> Phase 3: Check for and replay pending action (Register) <---
              let navigated = false; // Flag to track if we navigated due to pending action
>>>>>>> 88d238e5
              try {
                  const pendingActionJson = localStorage.getItem('pendingAction');
                  if (pendingActionJson) {
                      logger.info('Found pending action after registration. Attempting replay...');
                      
                      const pendingAction = JSON.parse(pendingActionJson);
                      localStorage.removeItem('pendingAction');
                      
                      const { endpoint, method, body, returnPath } = pendingAction;
                      const newToken = authData.session?.access_token;
      
                      if (endpoint && method && newToken) {
                           logger.info(`Replaying action: ${method} ${endpoint}`, { body });
                           let replayResponse: ApiResponse<unknown> = await (async () => {
                               switch (method.toUpperCase()) {
                                   case 'POST': return await api.post(endpoint, body ?? {}, { token: newToken });
                                   case 'PUT': return await api.put(endpoint, body ?? {}, { token: newToken });
                                   case 'DELETE': return await api.delete(endpoint, { token: newToken });
                                   case 'GET': return await api.get(endpoint, { token: newToken });
                                   default:
                                       logger.error('Unsupported method in pending action replay:', { method });
                                       return { status: 0, error: { code: 'UNSUPPORTED_METHOD', message: 'Unsupported replay method' } }; 
                               }
                           })();
      
                           if (replayResponse.error) {
                               logger.error('Error replaying pending action:', { status: replayResponse.status, error: replayResponse.error });
                           } else {
                               logger.info('[AuthStore] Successfully replayed pending action.', { status: replayResponse.status });
                               
                               // Check if it was the chat endpoint and data has chat_id
<<<<<<< HEAD
                               if ((endpoint === 'chat') && 
                                   method.toUpperCase() === 'POST' && 
                                   replayResponse.data && 
                                   typeof (replayResponse.data as any).chat_id === 'string') {
=======
                               if (endpoint === 'chat' && method.toUpperCase() === 'POST' && replayResponse.data && typeof (replayResponse.data as any).chat_id === 'string') {
>>>>>>> 88d238e5
                                   const chatId = (replayResponse.data as any).chat_id;
                                   logger.info(`Chat action replayed successfully, storing chatId ${chatId} for redirect.`);
                                   try {
                                       localStorage.setItem('loadChatIdOnRedirect', chatId);
                                   } catch (e: unknown) {
                                       logger.error('Failed to set loadChatIdOnRedirect in localStorage:', { 
                                           error: e instanceof Error ? e.message : String(e) 
                                       });
                                   }
                               }
                           }
      
                           const navigate = get().navigate;
                           if (navigate && returnPath) {
                               logger.info(`Replay complete, navigating to original path: ${returnPath}`);
                               navigate(returnPath);
                               navigated = true;
                           } else {
                               logger.warn('Could not navigate to returnPath after replay.', { hasNavigate: !!navigate, returnPath });
                           }
                      } else {
                          logger.error('Invalid pending action data found:', { pendingAction });
                      }
                  } else {
                     logger.info('No pending action found after registration.');
                  }
              } catch (e) {
                  const errorMsg = e instanceof Error ? e.message : String(e);
                  logger.error('Error processing pending action after registration:', { error: errorMsg });
              }
      
              // Use the navigate function if available AND if we didn't navigate via returnPath
              if (!navigated) {
                 const navigate = get().navigate;
                 if (navigate) {
                     logger.info('Registration successful (no pending action/navigation), navigating to dashboard.');
                     navigate('dashboard');
                 } else {
                     logger.warn('Registration successful but navigate function not set in store.');
                 }
              }
              
              return authData.user ?? null;
          } else {
               const errorMessage = response.error?.message || 'Registration failed';
               throw new Error(errorMessage);
          }
        } catch (error) {
          const finalError = error instanceof Error ? error : new Error('Unknown registration error');
          logger.error('Register error in store', { message: finalError.message });
          set({ isLoading: false, error: finalError, user: null, session: null, profile: null });
          return null;
        }
      },
            
      logout: async () => {
        // ---> Reset analytics user <---
        analytics.reset(); 
        
        const token = get().session?.access_token;
        
        if (token) {
             set({ isLoading: true, error: null }); 
             try {
                await api.post('logout', {}, { token }); 
                logger.info('AuthStore: Logout API call successful.');
             } catch (error) {
                logger.error('Logout API call failed, proceeding with local cleanup.', { error: error instanceof Error ? error.message : String(error) });
             } finally {
               // Always clear local state 
               set({ user: null, session: null, profile: null, isLoading: false, error: null });
               
               // Clear localStorage items including Zustand's persisted state
               localStorage.removeItem('auth-storage'); // This is the Zustand persist key
               localStorage.removeItem('pendingAction');
               localStorage.removeItem('loadChatIdOnRedirect');
             }
        } else {
             logger.warn('Logout called but no session token found. Clearing local state only.');
             set({ user: null, session: null, profile: null, isLoading: false, error: null });
             localStorage.removeItem('auth-storage');
             localStorage.removeItem('pendingAction');
             localStorage.removeItem('loadChatIdOnRedirect');
        }
        
        // Navigate to login
        const navigate = get().navigate;
        if (navigate) {
          navigate('login');
          logger.info('Cleared local state and navigated to /login.');
        } else {
          logger.error('Logout cleanup complete but navigate function not available in store.');
        }
      },
      
      initialize: async () => {
<<<<<<< HEAD
        set({ isLoading: true });
=======
        let session: Session | null = null;
>>>>>>> 88d238e5
        try {
          // Get session from Zustand's persisted state
          const session = get().session;
          //const user = get().user;
          
          // If no session or expired session, clear state and return
          if (!session || !session.access_token) {
            logger.info('No session found in store.');
            set({ user: null, profile: null, session: null, isLoading: false, error: null });
            return;
          }
          
          // Check for expired session
          if (session.expiresAt * 1000 < Date.now()) {
            logger.info('Stored session is expired.');
<<<<<<< HEAD
            
            // Try to refresh if we have a refresh token
            if (session.refresh_token) {
              logger.info('Attempting to refresh expired token...');
              await get().refreshSession();
            } else {
              // No refresh token, clear state
              set({ user: null, profile: null, session: null, isLoading: false, error: null });
              localStorage.removeItem('auth-storage');
            }
            return;
          }

          // Session exists and is not expired, verify with backend
          logger.info('Valid session found, verifying token / fetching initial profile...');
          const response = await api.get<AuthResponse>('me', { token: session.access_token });

          if (response.error || !response.data || !response.data.user) {
            // Token invalid or expired
            logger.error('/me call failed after restoring session.', { error: response.error });
            
            // Try refreshing the token
            logger.info('Attempting to refresh token after failed /me call...');
            await get().refreshSession();
            return;
          }

          // /me successful, update user/profile
          logger.info('/me call successful, user authenticated.');
          set({ 
            user: response.data.user, 
            profile: response.data.profile, 
            isLoading: false, 
            error: null 
          });

          // Refresh token if it expires soon (within 10 minutes)
          const expiresAt = session.expiresAt * 1000;
          const now = Date.now();
          const timeUntilExpiry = expiresAt - now;
          
          if (timeUntilExpiry < 10 * 60 * 1000) {
            logger.info('Token expires soon, refreshing...');
            await get().refreshSession();
=======
            session = null;
            sessionStorage.removeItem('auth-session');
          }

          if (session) {
            // Verify token with backend and fetch profile
            const profileResponse = await api.get<UserProfile>('/me', { token: session.access_token });

            if (profileResponse.error || !profileResponse.data) {
              // Token might be invalid or expired, try refreshing
              logger.warn('Initial /me check failed or returned no data. Trying refresh...', { error: profileResponse.error });
              set({ user: null, session: null, profile: null }); // Clear potentially invalid data
              // Attempt refresh (refreshSession handles its own state updates)
              await get().refreshSession();
            } else {
              // Session valid, profile fetched
              const fetchedSession = session;
              const fetchedProfile = profileResponse.data;
              // Get the user from the current state, as the session is confirmed valid
              const currentUser = get().user; 

              set({
                // If currentUser is null here, something is inconsistent, but proceed
                user: currentUser, 
                session: fetchedSession,
                profile: fetchedProfile,
                isLoading: false,
                error: null,
              });
              // ---> Identify user for analytics <---
              if (currentUser?.id) {
                  analytics.identify(currentUser.id, {
                      email: currentUser.email,
                      // Add traits from profile if available
                      firstName: fetchedProfile?.first_name,
                      lastName: fetchedProfile?.last_name,
                  });
              }
            }
          } else {
            // No valid session token found after checks
            logger.info('No valid session token available after checks.');
            set({ user: null, profile: null, session: null, isLoading: false, error: null });
>>>>>>> 88d238e5
          }

          // Check for pending action and replay
          await get()._checkAndReplayPendingAction(session.access_token);
        } catch (error) {
          logger.error('Error during initialization process', { error: error instanceof Error ? error.message : String(error) });
          set({
            isLoading: false,
            user: null,
            session: null,
            profile: null,
            error: new Error('Error during initialization', { cause: error instanceof Error ? error : undefined }),
          });
          // Clear localStorage on error
          localStorage.removeItem('auth-storage');
        }
      },
      
      refreshSession: async () => {
        const currentSession = get().session;
        if (!currentSession?.refresh_token) {
          logger.warn('refreshSession called without a refresh token.');
          set({ error: new Error('No refresh token available to refresh session.'), isLoading: false });
          return;
        }
        set({ isLoading: true, error: null });
        try {
          const response = await api.post<RefreshResponse, {}>('refresh', 
            {}, { headers: { 'Authorization': `Bearer ${currentSession.refresh_token}` } }
          );
           
          if (!response.error && response.data) {
            const refreshData = response.data;
            if (refreshData?.session && refreshData?.user) {
              set({ 
                session: refreshData.session, 
                user: refreshData.user, 
                profile: refreshData.profile, 
                isLoading: false, 
                error: null 
              });
              
              logger.info('Session refreshed successfully');
              
              // Call replay after successful refresh and state update
              await get()._checkAndReplayPendingAction(refreshData.session.access_token);
            } else { 
              logger.error('Refresh returned invalid data', { refreshData });
              set({ 
                session: null, 
                user: null, 
                profile: null, 
                isLoading: false, 
                error: new Error('Failed to refresh session (invalid response)') 
              });
              localStorage.removeItem('auth-storage');
            }
          } else {
            const errorMessage = response.error?.message || 'Failed to refresh session';
            logger.error('Refresh API error', { error: response.error });
            localStorage.removeItem('auth-storage');
            throw new Error(errorMessage);
          }
        } catch (error) {
          const finalError = error instanceof Error ? error : new Error('Error refreshing session');
          logger.error('Refresh session error', { message: finalError.message });
          localStorage.removeItem('auth-storage');
          set({
            session: null, user: null, profile: null,
            isLoading: false,
            error: finalError
          });
        }
      },
      
      updateProfile: async (profileData: UserProfileUpdate): Promise<UserProfile | null> => {
        set({ isLoading: true, error: null });
        const token = get().session?.access_token;
        const currentProfile = get().profile;

        // Check if authenticated first
        if (!token) {
            logger.error('updateProfile: Cannot update profile, user not authenticated.');
            set({ error: new Error('Not authenticated'), isLoading: false });
            return null;
        }

        // Then check if profile is loaded
        if (!currentProfile) {
            logger.error('updateProfile: Cannot update profile, no current profile loaded.');
            set({ error: new Error('Profile not loaded'), isLoading: false });
            return null;
        }

        try {
            const response = await api.put<UserProfile, UserProfileUpdate>('me', profileData, { token });
            
            if (!response.error && response.data) {
                 const updatedProfile = response.data;
                 set({ profile: updatedProfile, isLoading: false, error: null });
                 logger.info('Profile updated successfully.');
                 return updatedProfile;
            } else {
                 const errorMessage = response.error?.message || 'Failed to update profile';
                 throw new Error(errorMessage);
            }
        } catch (error) {
            const finalError = error instanceof Error ? error : new Error('Failed to update profile (API error)');
            logger.error('Update profile: Error during API call.', { message: finalError.message });
            set({ isLoading: false, error: finalError });
            return null;
        }
      },

      clearError: () => set({ error: null }),

      _checkAndReplayPendingAction: async (token: string, specifiedReturnPath?: string): Promise<boolean> => {
        let navigated = false;
        const navigate = get().navigate;
        const pendingActionJson = localStorage.getItem('pendingAction');
        
        // Early return if no pending action
        if (!pendingActionJson) {
          logger.info('No pending action found in localStorage.');
          return false;
        }
        
        // Remove pending action from storage
        localStorage.removeItem('pendingAction');
        
        try {
          logger.info('Found pending action. Attempting replay...');
          const pendingAction = JSON.parse(pendingActionJson);
          const { endpoint, method, body, returnPath } = pendingAction;
          const effectiveReturnPath = specifiedReturnPath || returnPath;
          
          if (!endpoint || !method || !token) {
            logger.error('Invalid pending action data found:', { pendingAction });
            return false;
          }
          
          logger.info(`Replaying action: ${method} ${endpoint}`, { body });
          
          let replayResponse: ApiResponse<unknown> | null = null;
          
          switch (method.toUpperCase()) {
            case 'POST':
              replayResponse = await api.post(endpoint, body ?? {}, { token });
              break;
            case 'PUT':
              replayResponse = await api.put(endpoint, body ?? {}, { token });
              break;
            case 'DELETE':
              replayResponse = await api.delete(endpoint, { token });
              break;
            case 'GET':
              replayResponse = await api.get(endpoint, { token });
              break;
            default:
              logger.error('Unsupported method in pending action replay:', { method });
              replayResponse = { 
                status: 0, 
                error: { code: 'UNSUPPORTED_METHOD', message: 'Unsupported replay method' } 
              }; 
          }
      
          if (replayResponse && !replayResponse.error) { 
            logger.info('Successfully replayed pending action.', { status: replayResponse.status });
            
            // Handle special case for chat endpoint
            if ((endpoint === 'chat' || endpoint === '/chat') && 
                method.toUpperCase() === 'POST' && 
                replayResponse.data) {
              const chatId = (replayResponse.data as any)?.chat_id;
              if (typeof chatId === 'string') {
                logger.info(`Chat action replayed successfully, storing chatId ${chatId} for redirect.`);
                try {
                  localStorage.setItem('loadChatIdOnRedirect', chatId);
                } catch (e: unknown) {
                  logger.error('Failed to set loadChatIdOnRedirect:', { 
                    error: e instanceof Error ? e.message : String(e) 
                  });
                }
              } else {
                logger.warn('Replayed chat response missing string chat_id', { data: replayResponse.data });
              }
            }
          } else if (replayResponse?.error) { 
            logger.error('Error replaying pending action:', { 
              status: replayResponse.status,
              error: replayResponse.error 
            });
          }
      
          // Navigate if we have a path and navigation function
          if (navigate && effectiveReturnPath) {
            logger.info(`Replay complete, navigating to: ${effectiveReturnPath}`);
            navigate(effectiveReturnPath);
            navigated = true;
          } else {
            logger.warn('Could not navigate after replay.', { 
              hasNavigate: !!navigate, 
              returnPath: effectiveReturnPath 
            });
          }
          
          return navigated;
        } catch (e) {
          const errorMsg = e instanceof Error ? e.message : String(e);
          logger.error('Error processing pending action:', { error: errorMsg });
          return false;
        }
      },
    }),
    {
      name: 'auth-storage',
      // Store session and user in localStorage through Zustand persist
      partialize: (state) => ({ 
        session: state.session,
        user: state.user  // Include user to prevent user/session mismatch
      }),
    }
  )
);<|MERGE_RESOLUTION|>--- conflicted
+++ resolved
@@ -58,11 +58,6 @@
                 isLoading: false,
                 error: null,
               });
-<<<<<<< HEAD
-      
-              // Check for and replay pending action
-              let navigated = false;
-=======
 
               // ---> Identify user for analytics <---
               if (authData.user?.id) {
@@ -71,7 +66,6 @@
 
               // ---> Phase 3: Check for and replay pending action <---
               let navigated = false; // Flag to track if we navigated due to pending action
->>>>>>> 88d238e5
               try {
                   const pendingActionJson = localStorage.getItem('pendingAction');
                   if (pendingActionJson) {
@@ -193,11 +187,6 @@
                 isLoading: false,
                 error: null,
               });
-<<<<<<< HEAD
-      
-              // Check for and replay pending action
-              let navigated = false;
-=======
 
               // ---> Identify user for analytics <---
               if (authData.user?.id) {
@@ -206,7 +195,6 @@
 
               // ---> Phase 3: Check for and replay pending action (Register) <---
               let navigated = false; // Flag to track if we navigated due to pending action
->>>>>>> 88d238e5
               try {
                   const pendingActionJson = localStorage.getItem('pendingAction');
                   if (pendingActionJson) {
@@ -238,15 +226,13 @@
                                logger.info('[AuthStore] Successfully replayed pending action.', { status: replayResponse.status });
                                
                                // Check if it was the chat endpoint and data has chat_id
-<<<<<<< HEAD
+
                                if ((endpoint === 'chat') && 
                                    method.toUpperCase() === 'POST' && 
                                    replayResponse.data && 
                                    typeof (replayResponse.data as any).chat_id === 'string') {
-=======
-                               if (endpoint === 'chat' && method.toUpperCase() === 'POST' && replayResponse.data && typeof (replayResponse.data as any).chat_id === 'string') {
->>>>>>> 88d238e5
-                                   const chatId = (replayResponse.data as any).chat_id;
+
+                                 const chatId = (replayResponse.data as any).chat_id;
                                    logger.info(`Chat action replayed successfully, storing chatId ${chatId} for redirect.`);
                                    try {
                                        localStorage.setItem('loadChatIdOnRedirect', chatId);
@@ -342,11 +328,7 @@
       },
       
       initialize: async () => {
-<<<<<<< HEAD
-        set({ isLoading: true });
-=======
-        let session: Session | null = null;
->>>>>>> 88d238e5
+        
         try {
           // Get session from Zustand's persisted state
           const session = get().session;
@@ -362,34 +344,30 @@
           // Check for expired session
           if (session.expiresAt * 1000 < Date.now()) {
             logger.info('Stored session is expired.');
-<<<<<<< HEAD
             
-            // Try to refresh if we have a refresh token
-            if (session.refresh_token) {
-              logger.info('Attempting to refresh expired token...');
-              await get().refreshSession();
-            } else {
-              // No refresh token, clear state
-              set({ user: null, profile: null, session: null, isLoading: false, error: null });
-              localStorage.removeItem('auth-storage');
-            }
-            return;
-          }
-
+          // Try to refresh if we have a refresh token
+          if (session.refresh_token) {
+            logger.info('Attempting to refresh expired token...');
+            await get().refreshSession();
+          } else {
+            // No refresh token, clear state
+            set({ user: null, profile: null, session: null, isLoading: false, error: null });
+            localStorage.removeItem('auth-storage');
+          }
+          return;
+          }
           // Session exists and is not expired, verify with backend
           logger.info('Valid session found, verifying token / fetching initial profile...');
           const response = await api.get<AuthResponse>('me', { token: session.access_token });
-
           if (response.error || !response.data || !response.data.user) {
             // Token invalid or expired
             logger.error('/me call failed after restoring session.', { error: response.error });
-            
+
             // Try refreshing the token
             logger.info('Attempting to refresh token after failed /me call...');
             await get().refreshSession();
             return;
           }
-
           // /me successful, update user/profile
           logger.info('/me call successful, user authenticated.');
           set({ 
@@ -399,59 +377,24 @@
             error: null 
           });
 
+          // ---> Identify user for analytics <---
+          if (response.data.user?.id) {
+            analytics.identify(response.data.user.id, {
+              email: response.data.user.email,
+              // Add traits from profile if available
+              firstName: response.data.profile?.first_name,
+              lastName: response.data.profile?.last_name,
+            });
+          }
+
           // Refresh token if it expires soon (within 10 minutes)
           const expiresAt = session.expiresAt * 1000;
           const now = Date.now();
           const timeUntilExpiry = expiresAt - now;
-          
+
           if (timeUntilExpiry < 10 * 60 * 1000) {
             logger.info('Token expires soon, refreshing...');
             await get().refreshSession();
-=======
-            session = null;
-            sessionStorage.removeItem('auth-session');
-          }
-
-          if (session) {
-            // Verify token with backend and fetch profile
-            const profileResponse = await api.get<UserProfile>('/me', { token: session.access_token });
-
-            if (profileResponse.error || !profileResponse.data) {
-              // Token might be invalid or expired, try refreshing
-              logger.warn('Initial /me check failed or returned no data. Trying refresh...', { error: profileResponse.error });
-              set({ user: null, session: null, profile: null }); // Clear potentially invalid data
-              // Attempt refresh (refreshSession handles its own state updates)
-              await get().refreshSession();
-            } else {
-              // Session valid, profile fetched
-              const fetchedSession = session;
-              const fetchedProfile = profileResponse.data;
-              // Get the user from the current state, as the session is confirmed valid
-              const currentUser = get().user; 
-
-              set({
-                // If currentUser is null here, something is inconsistent, but proceed
-                user: currentUser, 
-                session: fetchedSession,
-                profile: fetchedProfile,
-                isLoading: false,
-                error: null,
-              });
-              // ---> Identify user for analytics <---
-              if (currentUser?.id) {
-                  analytics.identify(currentUser.id, {
-                      email: currentUser.email,
-                      // Add traits from profile if available
-                      firstName: fetchedProfile?.first_name,
-                      lastName: fetchedProfile?.last_name,
-                  });
-              }
-            }
-          } else {
-            // No valid session token found after checks
-            logger.info('No valid session token available after checks.');
-            set({ user: null, profile: null, session: null, isLoading: false, error: null });
->>>>>>> 88d238e5
           }
 
           // Check for pending action and replay
