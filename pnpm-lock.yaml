--- conflicted
+++ resolved
@@ -178,8 +178,7 @@
         version: 5.75.5(react@18.3.1)
       '@tanstack/react-query-devtools':
         specifier: ^5.51.15
-<<<<<<< HEAD
-        version: 5.72.2(@tanstack/react-query@5.72.2(react@18.3.1))(react@18.3.1)
+        version: 5.75.5(@tanstack/react-query@5.75.5(react@18.3.1))(react@18.3.1)
       '@tauri-apps/api':
         specifier: ^2.5.0
         version: 2.5.0
@@ -188,19 +187,13 @@
         version: 2.2.1
       axios:
         specifier: ^1.6.7
-        version: 1.8.4
+        version: 1.9.0
       bip39:
         specifier: ^3.1.0
         version: 3.1.0
       buffer:
         specifier: ^6.0.3
         version: 6.0.3
-=======
-        version: 5.75.5(@tanstack/react-query@5.75.5(react@18.3.1))(react@18.3.1)
-      axios:
-        specifier: ^1.6.7
-        version: 1.9.0
->>>>>>> 033df0a5
       class-variance-authority:
         specifier: ^0.7.1
         version: 0.7.1
@@ -360,17 +353,13 @@
         version: 7.18.0(eslint@8.57.1)(typescript@5.8.3)
       vite:
         specifier: ^5.1.5
-<<<<<<< HEAD
-        version: 5.4.18(@types/node@22.14.0)
+        version: 5.4.19(@types/node@22.15.17)
       vite-plugin-node-polyfills:
         specifier: ^0.23.0
         version: 0.23.0(rollup@4.39.0)(vite@5.4.18(@types/node@22.14.0))
       vite-tsconfig-paths:
         specifier: ^5.1.4
         version: 5.1.4(typescript@5.6.3)(vite@5.4.18(@types/node@22.14.0))
-=======
-        version: 5.4.19(@types/node@22.15.17)
->>>>>>> 033df0a5
       vitest:
         specifier: ^1.6.1
         version: 1.6.1(@types/node@22.15.17)(@vitest/ui@1.6.1)(jsdom@24.1.3)
@@ -441,17 +430,13 @@
         version: 2.49.4
       axios:
         specifier: ^1.6.7
-<<<<<<< HEAD
-        version: 1.8.4
+        version: 1.9.0
       react:
         specifier: ^18
         version: 18.3.1
       vite-plugin-node-polyfills:
         specifier: ^0.23.0
         version: 0.23.0(rollup@4.39.0)(vite@6.2.6(@types/node@20.17.30)(jiti@2.4.2)(yaml@2.7.1))
-=======
-        version: 1.9.0
->>>>>>> 033df0a5
       zustand:
         specifier: ^4.5.2
         version: 4.5.6(@types/react@18.3.21)(immer@10.1.1)(react@18.3.1)
@@ -461,14 +446,10 @@
         version: link:../../supabase/functions
       '@types/node':
         specifier: ^20.11.20
-<<<<<<< HEAD
-        version: 20.17.30
+        version: 20.17.46
       '@types/react':
         specifier: ^18
         version: 18.3.20
-=======
-        version: 20.17.46
->>>>>>> 033df0a5
       '@typescript-eslint/eslint-plugin':
         specifier: ^7.18.0
         version: 7.18.0(@typescript-eslint/parser@7.18.0(eslint@8.57.1)(typescript@5.8.3))(eslint@8.57.1)(typescript@5.8.3)
@@ -609,15 +590,13 @@
 
   packages/types:
     dependencies:
-<<<<<<< HEAD
+      react:
+        specifier: ^18.2.0
+        version: 18.3.1
+    dependencies:
       vite-plugin-node-polyfills:
         specifier: ^0.23.0
         version: 0.23.0(rollup@4.39.0)(vite@6.2.6(@types/node@22.14.0)(jiti@2.4.2)(yaml@2.7.1))
-=======
-      react:
-        specifier: ^18.2.0
-        version: 18.3.1
->>>>>>> 033df0a5
     devDependencies:
       '@paynless/db-types':
         specifier: workspace:^
@@ -2619,7 +2598,6 @@
     resolution: {integrity: sha512-O3rHJzAQKamUz1fvE0Qaw0xSFqsA/yafi2iqeE0pvdFtCO1viYx8QL6f3Ln/aCCTLxs68SLf0KPM9eSeM8yBnA==}
     engines: {node: '>=14.0.0'}
 
-<<<<<<< HEAD
   '@rollup/plugin-inject@5.0.5':
     resolution: {integrity: sha512-2+DEJbNBoPROPkgTDNe8/1YXWcqxbN5DTjASVIOx8HS+pITXushyNiBV56RB08zuptzz8gT3YfkqriTBVycepg==}
     engines: {node: '>=14.0.0'}
@@ -2638,12 +2616,8 @@
       rollup:
         optional: true
 
-  '@rollup/rollup-android-arm-eabi@4.39.0':
-    resolution: {integrity: sha512-lGVys55Qb00Wvh8DMAocp5kIcaNzEFTmGhfFd88LfaogYTRKrdxgtlO5H6S49v2Nd8R2C6wLOal0qv6/kCkOwA==}
-=======
   '@rollup/rollup-android-arm-eabi@4.40.2':
     resolution: {integrity: sha512-JkdNEq+DFxZfUwxvB58tHMHBHVgX23ew41g1OQinthJ+ryhdRk67O31S7sYw8u2lTjHUPFxwar07BBt1KHp/hg==}
->>>>>>> 033df0a5
     cpu: [arm]
     os: [android]
 
@@ -3247,17 +3221,12 @@
     peerDependencies:
       postcss: ^8.1.0
 
-<<<<<<< HEAD
   available-typed-arrays@1.0.7:
     resolution: {integrity: sha512-wvUjBtSGN7+7SjNpq/9M2Tg350UZD3q62IFZLbRAR1bSMlCo1ZaeW+BJ+D090e4hIIZLBcTDWe4Mh4jvUDajzQ==}
     engines: {node: '>= 0.4'}
 
-  axios@1.8.4:
-    resolution: {integrity: sha512-eBSYY4Y68NNlHbHBMdeDmKNtDgXWhQsJcGqzO3iLUM0GraQFSS9cVgPX5I9b3lbdFKyYoAEGAZF1DwhTaljNAw==}
-=======
   axios@1.9.0:
     resolution: {integrity: sha512-re4CqKTJaURpzbLHtIi6XpDv20/CnpXOtjRY5/CU32L8gU8ek9UIivcfvSWvmKEngmVbrUtPpdDwWDWL7DNHvg==}
->>>>>>> 033df0a5
 
   babel-plugin-const-enum@1.2.0:
     resolution: {integrity: sha512-o1m/6iyyFnp9MRsK1dHF3bneqyf3AlM2q3A/YbgQr2pCat6B6XJVDv2TXqzfY2RYUi4mak6WAksSBPlyYGx9dg==}
@@ -3331,7 +3300,6 @@
     resolution: {integrity: sha512-yQbXgO/OSZVD2IsiLlro+7Hf6Q18EJrKSEsdoMzKePKXct3gvD8oLcOQdIzGupr5Fj+EDe8gO/lxc1BzfMpxvA==}
     engines: {node: '>=8'}
 
-<<<<<<< HEAD
   brorand@1.1.0:
     resolution: {integrity: sha512-cKV8tMCEpQs4hK/ik71d6LrPOnpkpGBR0wzxqr68g2m/LB2GxVYQroAjMJZRVM1Y4BCjCKc3vAamxSzOY2RP+w==}
 
@@ -3358,12 +3326,8 @@
   browserify-zlib@0.2.0:
     resolution: {integrity: sha512-Z942RysHXmJrhqk88FmKBVq/v5tqmSkDz7p54G/MGyjMnCFFnC79XWNbg+Vta8W6Wb2qtSZTSxIGkJrRpCFEiA==}
 
-  browserslist@4.24.4:
-    resolution: {integrity: sha512-KDi1Ny1gSePi1vm0q4oxSF8b4DR44GF4BbmS2YdhPLOEqd8pDviZOGH/GsmRwoWJ2+5Lr085X7naowMwKHDG1A==}
-=======
   browserslist@4.24.5:
     resolution: {integrity: sha512-FDToo4Wo82hIdgc1CQ+NQD0hEhmpPjrZ3hiUgwgOG6IuTdlpr8jdjyG24P6cNP1yJpTLzS5OcGgSw0xmDU1/Tw==}
->>>>>>> 033df0a5
     engines: {node: ^6 || ^7 || ^8 || ^9 || ^10 || ^11 || ^12 || >=13.7}
     hasBin: true
 
@@ -5503,16 +5467,11 @@
     resolution: {integrity: sha512-l0OE8wL34P4nJH/H2ffoaniAokM2qSmrtXHmlpvYr5AVVX8msAyW0l8NVJFDxlSK4u3Uh/f41cQheDVdnYijwQ==}
     hasBin: true
 
-<<<<<<< HEAD
   ripemd160@2.0.2:
     resolution: {integrity: sha512-ii4iagi25WusVoiC4B4lq7pbXfAp3D9v5CwfkY33vffw2+pkDjY1D8GaN7spsxvCSx8dkPqOZCEZyfxcmJG2IA==}
 
-  rollup@4.39.0:
-    resolution: {integrity: sha512-thI8kNc02yNvnmJp8dr3fNWJ9tCONDhp6TV35X6HkKGGs9E6q7YWCHbe5vKiTa7TAiNcFEmXKj3X/pG2b3ci0g==}
-=======
   rollup@4.40.2:
     resolution: {integrity: sha512-tfUOg6DTP4rhQ3VjOO6B4wyrJnGOX85requAXvqYTHsOgb2TFJdZ3aWpT8W2kPoypSGP7dZUyzxJ9ee4buM5Fg==}
->>>>>>> 033df0a5
     engines: {node: '>=18.0.0', npm: '>=8.0.0'}
     hasBin: true
 
@@ -5785,14 +5744,12 @@
   through2@2.0.5:
     resolution: {integrity: sha512-/mrRod8xqpA+IHSLyGCQ2s8SPHiCDEeQJSep1jqLYeEUClOFG2Qsh+4FU6G9VeqpZnGW/Su8LQGc4YKni5rYSQ==}
 
-<<<<<<< HEAD
   timers-browserify@2.0.12:
     resolution: {integrity: sha512-9phl76Cqm6FhSX9Xe1ZUAMLtm1BLkKj2Qd5ApyWkXzsMRaA7dgr81kf4wJmQf/hAvg8EEyJxDo3du/0KlhPiKQ==}
     engines: {node: '>=0.6.0'}
-=======
+
   tiktoken@1.0.21:
     resolution: {integrity: sha512-/kqtlepLMptX0OgbYD9aMYbM7EFrMZCL7EoHM8Psmg2FuhXoo/bH64KqOiZGGwa6oS9TPdSEDKBnV2LuB8+5vQ==}
->>>>>>> 033df0a5
 
   tiny-invariant@1.3.3:
     resolution: {integrity: sha512-+FbBPE1o9QAYvviau/qC5SE3caw21q3xkvWKBtja5vgqOWIHHJ3ioaq1VPfn/Szqctz2bU/oYeKd9/z5BL+PVg==}
@@ -5800,16 +5757,11 @@
   tinybench@2.9.0:
     resolution: {integrity: sha512-0+DUvqWMValLmha6lr4kD8iAMK1HzV0/aKnCtWb9v9641TnP/MFb7Pc2bxoxQjTXAErryXVgUOfv2YqNllqGeg==}
 
-<<<<<<< HEAD
   tinyexec@0.3.2:
     resolution: {integrity: sha512-KQQR9yN7R5+OSwaK0XQoj22pwHoTlgYqmUscPYoknOoWCWfj/5/ABTMRi69FrKU5ffPVh5QcFikpWJI/P1ocHA==}
 
-  tinyglobby@0.2.12:
-    resolution: {integrity: sha512-qkf4trmKSIiMTs/E63cxH+ojC2unam7rJ0WrauAzpT3ECNTxGRMlaXxVbfxMUC/w0LaYk6jQ4y/nGR9uBO3tww==}
-=======
   tinyglobby@0.2.13:
     resolution: {integrity: sha512-mEwzpUgrLySlveBwEVDMKk5B57bhLPYovRfPAXD5gA/98Opn0rCDj3GtLwFvCvH5RK9uPCExUROW5NjDwvqkxw==}
->>>>>>> 033df0a5
     engines: {node: '>=12.0.0'}
 
   tinypool@0.8.4:
@@ -5850,16 +5802,11 @@
   tr46@0.0.3:
     resolution: {integrity: sha512-N3WMsuqV66lT30CrXNbEjx4GEwlow3v6rr4mCcv6prnfwhS01rkgyFdjPNBYd9br7LpXV1+Emh01fHnq2Gdgrw==}
 
-<<<<<<< HEAD
   tr46@1.0.1:
     resolution: {integrity: sha512-dTpowEjclQ7Kgx5SdBkqRzVhERQXov8/l9Ft9dVM9fmg0W0KQSVaXX9T4i6twCPNtYiZM53lpSSUAwJbFPOHxA==}
 
-  tr46@5.1.0:
-    resolution: {integrity: sha512-IUWnUK7ADYR5Sl1fZlO1INDUhVhatWl7BtJWsIhwJ0UAK7ilzzIa8uIqOO/aYVWHZPJkKbEL+362wrzoeRF7bw==}
-=======
   tr46@5.1.1:
     resolution: {integrity: sha512-hdF5ZgjTqgAntKkklYw0R03MG2x/bSzTtkxmIRw/sTNV8YXsCJ1tfLAX23lhxhHJlEf3CRCOCGGWw3vI3GaSPw==}
->>>>>>> 033df0a5
     engines: {node: '>=18'}
 
   tree-kill@1.2.2:
@@ -5898,7 +5845,6 @@
   tslib@2.8.1:
     resolution: {integrity: sha512-oJFu94HQb+KVduSUQL7wnpmqnfmLsOA/nAh6b6EH0wCEoK0/mPeXU6c3wKDV83MkOuHPRHtSXKKU99IBazS/2w==}
 
-<<<<<<< HEAD
   tsup@8.4.0:
     resolution: {integrity: sha512-b+eZbPCjz10fRryaAA7C8xlIHnf8VnsaRqydheLIqwG/Mcpfk8Z5zp3HayX7GaTygkigHl5cBUs+IhcySiIexQ==}
     engines: {node: '>=18'}
@@ -5921,12 +5867,8 @@
   tty-browserify@0.0.1:
     resolution: {integrity: sha512-C3TaO7K81YvjCgQH9Q1S3R3P3BtN3RIM8n+OvX4il1K1zgE8ZhI0op7kClgkxtutIE8hQrcrHBXvIheqKUUCxw==}
 
-  tw-animate-css@1.2.5:
-    resolution: {integrity: sha512-ABzjfgVo+fDbhRREGL4KQZUqqdPgvc5zVrLyeW9/6mVqvaDepXc7EvedA+pYmMnIOsUAQMwcWzNvom26J2qYvQ==}
-=======
   tw-animate-css@1.2.9:
     resolution: {integrity: sha512-9O4k1at9pMQff9EAcCEuy1UNO43JmaPQvq+0lwza9Y0BQ6LB38NiMj+qHqjoQf40355MX+gs6wtlR6H9WsSXFg==}
->>>>>>> 033df0a5
 
   type-check@0.4.0:
     resolution: {integrity: sha512-XleUoc9uwGXqjWwXaUTZAmzMcFZ5858QA2vvx1Ur5xIcixXIP+8LnFDgRplU30us6teqdlskFfu+ae4K79Ooew==}
@@ -6097,7 +6039,6 @@
     engines: {node: ^18.0.0 || >=20.0.0}
     hasBin: true
 
-<<<<<<< HEAD
   vite-plugin-node-polyfills@0.23.0:
     resolution: {integrity: sha512-4n+Ys+2bKHQohPBKigFlndwWQ5fFKwaGY6muNDMTb0fSQLyBzS+jjUNRZG9sKF0S/Go4ApG6LFnUGopjkILg3w==}
     peerDependencies:
@@ -6119,12 +6060,8 @@
       vite:
         optional: true
 
-  vite@5.4.18:
-    resolution: {integrity: sha512-1oDcnEp3lVyHCuQ2YFelM4Alm2o91xNoMncRm1U7S+JdYfYOvbiGZ3/CxGttrOu2M/KcGz7cRC2DoNUA6urmMA==}
-=======
   vite@5.4.19:
     resolution: {integrity: sha512-qO3aKv3HoQC8QKiNSTuUM1l9o/XX3+c+VTgLHbJWHZGeTPVAg2XwazI9UWzoxjIJCGCV2zU60uqMzjeLZuULqA==}
->>>>>>> 033df0a5
     engines: {node: ^18.0.0 || >=20.0.0}
     hasBin: true
     peerDependencies:
@@ -8525,7 +8462,6 @@
 
   '@remix-run/router@1.23.0': {}
 
-<<<<<<< HEAD
   '@rollup/plugin-inject@5.0.5(rollup@4.39.0)':
     dependencies:
       '@rollup/pluginutils': 5.1.4(rollup@4.39.0)
@@ -8542,10 +8478,7 @@
     optionalDependencies:
       rollup: 4.39.0
 
-  '@rollup/rollup-android-arm-eabi@4.39.0':
-=======
   '@rollup/rollup-android-arm-eabi@4.40.2':
->>>>>>> 033df0a5
     optional: true
 
   '@rollup/rollup-android-arm64@4.40.2':
@@ -9000,17 +8933,6 @@
     transitivePeerDependencies:
       - supports-color
 
-  '@vitejs/plugin-react@4.3.4(vite@6.2.6(@types/node@20.17.30)(jiti@2.4.2)(yaml@2.7.1))':
-    dependencies:
-      '@babel/core': 7.26.10
-      '@babel/plugin-transform-react-jsx-self': 7.25.9(@babel/core@7.26.10)
-      '@babel/plugin-transform-react-jsx-source': 7.25.9(@babel/core@7.26.10)
-      '@types/babel__core': 7.20.5
-      react-refresh: 0.14.2
-      vite: 6.2.6(@types/node@20.17.30)(jiti@2.4.2)(yaml@2.7.1)
-    transitivePeerDependencies:
-      - supports-color
-
   '@vitest/expect@1.6.1':
     dependencies:
       '@vitest/spy': 1.6.1
@@ -9164,15 +9086,11 @@
       postcss: 8.5.3
       postcss-value-parser: 4.2.0
 
-<<<<<<< HEAD
   available-typed-arrays@1.0.7:
     dependencies:
       possible-typed-array-names: 1.1.0
 
-  axios@1.8.4:
-=======
   axios@1.9.0:
->>>>>>> 033df0a5
     dependencies:
       follow-redirects: 1.15.9
       form-data: 4.0.2
@@ -9265,7 +9183,6 @@
     dependencies:
       fill-range: 7.1.1
 
-<<<<<<< HEAD
   brorand@1.1.0: {}
 
   browser-resolve@2.0.0:
@@ -9317,10 +9234,7 @@
     dependencies:
       pako: 1.0.11
 
-  browserslist@4.24.4:
-=======
   browserslist@4.24.5:
->>>>>>> 033df0a5
     dependencies:
       caniuse-lite: 1.0.30001717
       electron-to-chromium: 1.5.151
@@ -11901,16 +11815,12 @@
     dependencies:
       glob: 10.4.5
 
-<<<<<<< HEAD
   ripemd160@2.0.2:
     dependencies:
       hash-base: 3.0.5
       inherits: 2.0.4
 
-  rollup@4.39.0:
-=======
   rollup@4.40.2:
->>>>>>> 033df0a5
     dependencies:
       '@types/estree': 1.0.7
     optionalDependencies:
@@ -12229,25 +12139,19 @@
       readable-stream: 2.3.8
       xtend: 4.0.2
 
-<<<<<<< HEAD
   timers-browserify@2.0.12:
     dependencies:
       setimmediate: 1.0.5
-=======
+
   tiktoken@1.0.21: {}
->>>>>>> 033df0a5
 
   tiny-invariant@1.3.3: {}
 
   tinybench@2.9.0: {}
 
-<<<<<<< HEAD
   tinyexec@0.3.2: {}
 
-  tinyglobby@0.2.12:
-=======
   tinyglobby@0.2.13:
->>>>>>> 033df0a5
     dependencies:
       fdir: 6.4.4(picomatch@4.0.2)
       picomatch: 4.0.2
@@ -12283,15 +12187,11 @@
 
   tr46@0.0.3: {}
 
-<<<<<<< HEAD
   tr46@1.0.1:
     dependencies:
       punycode: 2.3.1
 
-  tr46@5.1.0:
-=======
   tr46@5.1.1:
->>>>>>> 033df0a5
     dependencies:
       punycode: 2.3.1
 
@@ -12319,7 +12219,6 @@
 
   tslib@2.8.1: {}
 
-<<<<<<< HEAD
   tsup@8.4.0(jiti@2.4.2)(postcss@8.5.3)(typescript@5.6.3)(yaml@2.7.1):
     dependencies:
       bundle-require: 5.1.0(esbuild@0.25.2)
@@ -12349,10 +12248,15 @@
 
   tty-browserify@0.0.1: {}
 
-  tw-animate-css@1.2.5: {}
-=======
+    transitivePeerDependencies:
+      - jiti
+      - supports-color
+      - tsx
+      - yaml
+
+  tty-browserify@0.0.1: {}
+
   tw-animate-css@1.2.9: {}
->>>>>>> 033df0a5
 
   type-check@0.4.0:
     dependencies:
@@ -12456,16 +12360,12 @@
       querystringify: 2.2.0
       requires-port: 1.0.0
 
-<<<<<<< HEAD
   url@0.11.4:
     dependencies:
       punycode: 1.4.1
       qs: 6.14.0
 
-  use-callback-ref@1.3.3(@types/react@18.3.20)(react@18.3.1):
-=======
   use-callback-ref@1.3.3(@types/react@18.3.21)(react@18.3.1):
->>>>>>> 033df0a5
     dependencies:
       react: 18.3.1
       tslib: 2.8.1
@@ -12568,7 +12468,6 @@
       - supports-color
       - terser
 
-<<<<<<< HEAD
   vite-plugin-node-polyfills@0.23.0(rollup@4.39.0)(vite@5.4.18(@types/node@22.14.0)):
     dependencies:
       '@rollup/plugin-inject': 5.0.5(rollup@4.39.0)
@@ -12626,10 +12525,7 @@
       - supports-color
       - typescript
 
-  vite@5.4.18(@types/node@20.17.30):
-=======
   vite@5.4.19(@types/node@20.17.46):
->>>>>>> 033df0a5
     dependencies:
       esbuild: 0.21.5
       postcss: 8.5.3
@@ -12647,7 +12543,6 @@
       '@types/node': 22.15.17
       fsevents: 2.3.3
 
-<<<<<<< HEAD
   vite@6.2.6(@types/node@20.17.30)(jiti@2.4.2)(yaml@2.7.1):
     dependencies:
       esbuild: 0.25.2
@@ -12659,10 +12554,7 @@
       jiti: 2.4.2
       yaml: 2.7.1
 
-  vite@6.2.6(@types/node@22.14.0)(jiti@2.4.2)(yaml@2.7.1):
-=======
   vite@6.3.5(@types/node@22.15.17)(jiti@2.4.2)(yaml@2.7.1):
->>>>>>> 033df0a5
     dependencies:
       esbuild: 0.25.4
       fdir: 6.4.4(picomatch@4.0.2)
@@ -12680,7 +12572,6 @@
     dependencies:
       vitest: 1.6.1(@types/node@20.17.46)(@vitest/ui@1.6.1)(jsdom@26.1.0)
 
-<<<<<<< HEAD
   vitest@1.6.1(@types/node@20.17.30)(@vitest/ui@1.6.1)(jsdom@24.1.3):
     dependencies:
       '@vitest/expect': 1.6.1
@@ -12717,10 +12608,7 @@
       - supports-color
       - terser
 
-  vitest@1.6.1(@types/node@20.17.30)(@vitest/ui@1.6.1)(jsdom@26.0.0):
-=======
   vitest@1.6.1(@types/node@20.17.46)(@vitest/ui@1.6.1)(jsdom@26.1.0):
->>>>>>> 033df0a5
     dependencies:
       '@vitest/expect': 1.6.1
       '@vitest/runner': 1.6.1
