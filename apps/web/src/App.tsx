<<<<<<< HEAD
import { BrowserRouter, Routes, Route, useNavigate } from 'react-router-dom';
import { routes } from './routes/routes';
import { QueryClient, QueryClientProvider } from '@tanstack/react-query';
import { useEffect, useRef } from 'react';
import { useAuthStore } from '@paynless/store';
import { ThemeProvider } from './context/theme.context';
import { AuthenticatedGate } from './components/auth/AuthenticatedGate';
import { logger } from '@paynless/utils';
import { useSubscriptionStore } from '@paynless/store';
import { ChatwootIntegration } from './components/integrations/ChatwootIntegration';
import { PlatformFeatureTester } from './components/debug/PlatformFeatureTester';
=======
import { BrowserRouter, Routes, Route, useNavigate } from 'react-router-dom'
import { routes } from './routes/routes'
import { QueryClient, QueryClientProvider } from '@tanstack/react-query'
import { useEffect, useRef } from 'react'
import { useAuthStore } from '@paynless/store'
import { ThemeProvider } from './context/theme.context'
import { AuthenticatedGate } from './components/auth/AuthenticatedGate'
import { logger } from '@paynless/utils'
import { useSubscriptionStore } from '@paynless/store'
import { ChatwootIntegration } from './components/integrations/ChatwootIntegration'
import { api } from '@paynless/api-client'
import { initAuthListener } from '@paynless/store'
>>>>>>> 3e5f493d

// Create a client for React Query
const queryClient = new QueryClient({
  defaultOptions: {
    queries: {
      refetchOnWindowFocus: false,
      retry: 1,
    },
  },
})

// Component to handle navigation injection
function NavigateInjector() {
  const navigate = useNavigate()
  const setNavigate = useAuthStore((state) => state.setNavigate)

  useEffect(() => {
    logger.info('Injecting navigate function into authStore.')
    setNavigate(navigate)
  }, [navigate, setNavigate]) // Re-run if navigate instance changes (shouldn't usually)

  return null // This component doesn't render anything
}

// NEW: Separate App Content component
export function AppContent() {
  const isLoading = useAuthStore((state) => state.isLoading);

  const initializedRef = useRef(false)
  const setTestMode = useSubscriptionStore((state) => state.setTestMode) // Get action

  // Add useEffect for Test Mode Initialization
  useEffect(() => {
    const isStripeTestMode = import.meta.env['VITE_STRIPE_TEST_MODE'] === 'true'
    setTestMode(isStripeTestMode)
    logger.info(
      `Stripe Test Mode initialized via useEffect: ${isStripeTestMode}`
    )
  }, [setTestMode]) // Run once on mount

  if (isLoading) {
    return (
      <div className="flex dark:bg-black justify-center items-center min-h-screen">
        <div role="status">
          <svg
            aria-hidden="true"
            className="w-8 h-8 text-gray-200 animate-spin dark:text-gray-800 fill-blue-500"
            viewBox="0 0 100 101"
            fill="none"
            xmlns="http://www.w3.org/2000/svg"
          >
            <path
              d="M100 50.5908C100 78.2051 77.6142 100.591 50 100.591C22.3858 100.591 0 78.2051 0 50.5908C0 22.9766 22.3858 0.59082 50 0.59082C77.6142 0.59082 100 22.9766 100 50.5908ZM9.08144 50.5908C9.08144 73.1895 27.4013 91.5094 50 91.5094C72.5987 91.5094 90.9186 73.1895 90.9186 50.5908C90.9186 27.9921 72.5987 9.67226 50 9.67226C27.4013 9.67226 9.08144 27.9921 9.08144 50.5908Z"
              fill="currentColor"
            />
            <path
              d="M93.9676 39.0409C96.393 38.4038 97.8624 35.9116 97.0079 33.5539C95.2932 28.8227 92.871 24.3692 89.8167 20.348C85.8452 15.1192 80.8826 10.7238 75.2124 7.41289C69.5422 4.10194 63.2754 1.94025 56.7698 1.05124C51.7666 0.367541 46.6976 0.446843 41.7345 1.27873C39.2613 1.69328 37.813 4.19778 38.4501 6.62326C39.0873 9.04874 41.5694 10.4717 44.0505 10.1071C47.8511 9.54855 51.7191 9.52689 55.5402 10.0491C60.8642 10.7766 65.9928 12.5457 70.6331 15.2552C75.2735 17.9648 79.3347 21.5619 82.5849 25.841C84.9175 28.9121 86.7997 32.2913 88.1811 35.8758C89.083 38.2158 91.5421 39.6781 93.9676 39.0409Z"
              fill="currentFill"
            />
          </svg>
          <span className="sr-only">Loading...</span>
        </div>
      </div>
    )
  }

  // Return everything that was inside BrowserRouter
  return (
    <>
      <NavigateInjector />
      <AuthenticatedGate>
        <></>
      </AuthenticatedGate>
      <Routes>
        {routes.map((route) => (
          <Route key={route.path} path={route.path} element={route.element} />
        ))}
      </Routes>
      <ChatwootIntegration />
      <PlatformFeatureTester />
    </>
  )
}

// Original App component now provides Router and renders AppContent
function App() {
  return (
    <QueryClientProvider client={queryClient}>
      <ThemeProvider>
        <BrowserRouter>
          <AppContent />
        </BrowserRouter>
      </ThemeProvider>
    </QueryClientProvider>
  )
}

export default App<|MERGE_RESOLUTION|>--- conflicted
+++ resolved
@@ -1,4 +1,3 @@
-<<<<<<< HEAD
 import { BrowserRouter, Routes, Route, useNavigate } from 'react-router-dom';
 import { routes } from './routes/routes';
 import { QueryClient, QueryClientProvider } from '@tanstack/react-query';
@@ -10,20 +9,8 @@
 import { useSubscriptionStore } from '@paynless/store';
 import { ChatwootIntegration } from './components/integrations/ChatwootIntegration';
 import { PlatformFeatureTester } from './components/debug/PlatformFeatureTester';
-=======
-import { BrowserRouter, Routes, Route, useNavigate } from 'react-router-dom'
-import { routes } from './routes/routes'
-import { QueryClient, QueryClientProvider } from '@tanstack/react-query'
-import { useEffect, useRef } from 'react'
-import { useAuthStore } from '@paynless/store'
-import { ThemeProvider } from './context/theme.context'
-import { AuthenticatedGate } from './components/auth/AuthenticatedGate'
-import { logger } from '@paynless/utils'
-import { useSubscriptionStore } from '@paynless/store'
-import { ChatwootIntegration } from './components/integrations/ChatwootIntegration'
 import { api } from '@paynless/api-client'
 import { initAuthListener } from '@paynless/store'
->>>>>>> 3e5f493d
 
 // Create a client for React Query
 const queryClient = new QueryClient({
