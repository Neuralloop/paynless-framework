import { Layout } from '../components/layout/Layout'
import {
  ArrowRight,
  Database,
  Lock,
  CheckCircle,
  Sparkles,
  CreditCard,
  Code2,
  Cpu,
  Shield,
  Zap,
  Terminal,
  Layers,
  Package,
  GitBranch,
  Globe,
  Smartphone,
  Laptop,
  Monitor,
} from 'lucide-react'
import { Link, useNavigate } from 'react-router-dom'
import { useAuthStore, useAiStore } from '@paynless/store'
import { useState, useEffect, useCallback, useRef } from 'react'
import { logger } from '@paynless/utils'
import { ModelSelector } from '../components/ai/ModelSelector'
import { PromptSelector } from '../components/ai/PromptSelector'
import { AiChatbox } from '../components/ai/AiChatbox'
import { useTheme } from '../hooks/useTheme'

export function HomePage() {
  const { user, session } = useAuthStore()
  const navigate = useNavigate()
  const { colorMode } = useTheme()

  const loadAiConfig = useAiStore((state) => state.loadAiConfig)
  const sendMessage = useAiStore((state) => state.sendMessage)
  const startNewChat = useAiStore((state) => state.startNewChat)
  const availableProviders = useAiStore((state) => state.availableProviders)

  const [selectedProviderId, setSelectedProviderId] = useState<string | null>(
    null
  )
  const [selectedPromptId, setSelectedPromptId] = useState<string | null>(null)
  const [showLimitDialog, setShowLimitDialog] = useState(false)

  const hasSetDefaults = useRef(false)

  useEffect(() => {
    loadAiConfig()
    startNewChat()
    hasSetDefaults.current = false
  }, [loadAiConfig, startNewChat])

  useEffect(() => {
    if (!hasSetDefaults.current && availableProviders.length > 0) {
      logger.info('[HomePage] Attempting to set default AI selections...')
      const defaultProvider = availableProviders.find(
        (p) => p.name === 'OpenAI GPT-4o'
      )
      const defaultPromptId = '__none__'

      if (defaultProvider) {
        setSelectedProviderId(defaultProvider.id)
        setSelectedPromptId(defaultPromptId)
        hasSetDefaults.current = true
        logger.info('[HomePage] Default provider and prompt selected.', {
          providerId: defaultProvider.id,
          promptId: defaultPromptId,
        })
      }
    }
  }, [availableProviders])

<<<<<<< HEAD
  useEffect(() => {
    if (user && session) {
      const pendingMessageJson = sessionStorage.getItem('pendingChatMessage')
      if (pendingMessageJson) {
        logger.info('[HomePage] Found stashed message, attempting to send...')
        try {
          const pendingMessage = JSON.parse(pendingMessageJson)
          sessionStorage.removeItem('pendingChatMessage')
          sendMessage({
            message: pendingMessage.message,
            providerId: pendingMessage.providerId,
            promptId: pendingMessage.promptId,
          })
        } catch (error) {
          logger.error('[HomePage] Failed to parse or send stashed message:', {
            error: String(error),
          })
          sessionStorage.removeItem('pendingChatMessage')
        }
      }
    }
  }, [user, session, sendMessage])

=======
>>>>>>> 162d9b56
  const handleLimitReached = useCallback(() => {
    const pendingMessageJson = sessionStorage.getItem('pendingChatMessage')
    if (pendingMessageJson) {
      setShowLimitDialog(true)
    } else {
      logger.error(
        '[HomePage] onLimitReached called but no pending message found in sessionStorage.'
      )
    }
  }, [])

  const handleRegisterRedirect = () => {
    setShowLimitDialog(false)
    navigate('/register')
  }

  const handleCloseDialog = () => {
    setShowLimitDialog(false)
    sessionStorage.removeItem('pendingChatMessage')
    logger.info(
      '[HomePage] User cancelled registration, cleared stashed message.'
    )
  }

  return (
    <Layout>
      {/* Hero Section */}
      <div className="relative overflow-hidden w-full">
        <div className="absolute inset-0 bg-gradient-to-br from-primary/10 via-primary/5 to-transparent dark:from-primary/20 dark:via-primary/10">
          <div className="absolute inset-0 bg-[url('data:image/svg+xml;base64,PHN2ZyB3aWR0aD0iMjAwIiBoZWlnaHQ9IjIwMCIgeG1sbnM9Imh0dHA6Ly93d3cudzMub3JnLzIwMDAvc3ZnIj48ZGVmcz48cGF0dGVybiBpZD0iZ3JpZCIgd2lkdGg9IjIwIiBoZWlnaHQ9IjIwIiBwYXR0ZXJuVW5pdHM9InVzZXJTcGFjZU9uVXNlIj48cGF0aCBkPSJNIDIwIDAgTCAwIDAgMCAyMCIgZmlsbD0ibm9uZSIgc3Ryb2tlPSJjdXJyZW50Q29sb3IiIHN0cm9rZS13aWR0aD0iMC4yIiBzdHJva2Utb3BhY2l0eT0iMC4xIi8+PC9wYXR0ZXJuPjwvZGVmcz48cmVjdCB3aWR0aD0iMTAwJSIgaGVpZ2h0PSIxMDAlIiBmaWxsPSJ1cmwoI2dyaWQpIiAvPjwvc3ZnPg==')] opacity-20" />
        </div>
        <div className="relative w-full">
          <div className="max-w-7xl mx-auto px-4 sm:px-6 lg:px-8 py-28 sm:py-36">
            <div className="text-center">
              <div className="inline-flex items-center px-4 py-2 rounded-full bg-primary/10 text-primary text-sm font-medium mb-8 shadow-sm backdrop-blur-sm animate-fadeIn">
                <Zap className="h-4 w-4 mr-2 animate-pulse" />
                <span>Production Ready Framework</span>
              </div>
              <h1 className="text-4xl font-extrabold tracking-tight sm:text-5xl md:text-6xl">
                <span className="block text-textPrimary mb-2">
                  Welcome to the
                </span>
                <span className="block text-primary bg-clip-text bg-gradient-to-r from-primary to-primary/80">
                  Paynless Framework
                </span>
              </h1>
              <p className="mt-8 max-w-2xl mx-auto text-lg text-textSecondary leading-relaxed">
                Get your app up and running in seconds without burning a single
                token. A production-ready Web, iOS, Android, and Desktop app
                foundation.
              </p>
              <div className="mt-12 flex justify-center gap-4">
                {user ? (
                  <Link
                    to="/dashboard"
                    className="inline-flex items-center px-8 py-3 border border-transparent text-base font-medium rounded-md text-white bg-primary hover:bg-primary/90 transition-all duration-300 shadow-md hover:shadow-lg"
                  >
                    Go to Dashboard
                    <ArrowRight
                      className="ml-2 group-hover:translate-x-1 transition-transform"
                      size={20}
                    />
                  </Link>
                ) : (
                  <Link
                    to="/register"
                    className="inline-flex items-center px-8 py-3 border border-transparent text-base font-medium rounded-md text-white bg-primary hover:bg-primary/90 transition-all duration-300 shadow-md hover:shadow-lg"
                  >
                    Get Started
                    <ArrowRight
                      className="ml-2 opacity-0 group-hover:opacity-100 group-hover:translate-x-1 transition-all duration-300"
                      size={20}
                    />
                  </Link>
                )}
              </div>
            </div>
          </div>
        </div>
      </div>

      {/* AI Chat Section */}
      <div className="w-full py-24 bg-surface relative">
        <div className="absolute inset-0 bg-gradient-to-br from-primary/5 to-transparent" />
        <div className="max-w-7xl mx-auto px-4 sm:px-6 lg:px-8 relative">
          <div className="text-center mb-12">
            <div className="inline-flex items-center px-4 py-2 rounded-full bg-primary/10 text-primary text-sm font-medium mb-4 shadow-sm backdrop-blur-sm">
              <Cpu className="h-4 w-4 mr-2" />
              <span>Powered by AI</span>
            </div>
            <h2 className="text-2xl font-bold text-textPrimary">
              Try Paynless AI
            </h2>
            <p className="mt-4 max-w-2xl mx-auto text-textSecondary">
              Experience the power of AI with our integrated chat interface
            </p>
          </div>
          <div className="max-w-4xl mx-auto bg-background rounded-xl border border-border shadow-sm hover:shadow-md transition-all duration-300 p-8">
            <div className="grid grid-cols-1 md:grid-cols-2 gap-6 mb-8">
              <ModelSelector
                selectedProviderId={selectedProviderId}
                onProviderChange={setSelectedProviderId}
              />
              <PromptSelector
                selectedPromptId={selectedPromptId}
                onPromptChange={setSelectedPromptId}
              />
            </div>
            <AiChatbox
              providerId={selectedProviderId}
              promptId={selectedPromptId}
              isAnonymous={true}
              onLimitReached={handleLimitReached}
            />
          </div>
        </div>
      </div>

      {/* Tech Stack Section */}
      <div className="w-full bg-surface py-20">
        <div className="max-w-7xl mx-auto px-4 sm:px-6 lg:px-8">
          <div className="text-center">
            <div className="inline-flex items-center px-4 py-2 rounded-full bg-primary/10 text-primary text-sm font-medium mb-4 shadow-sm backdrop-blur-sm">
              <Package className="h-4 w-4 mr-2" />
              <span>Technology Stack</span>
            </div>
            <h2 className="text-2xl font-bold text-textPrimary">
              Built with Modern Tools
            </h2>
            <p className="mt-4 max-w-2xl mx-auto text-textSecondary">
              A powerful stack that scales with your needs
            </p>
          </div>
          <div className="mt-12 grid grid-cols-2 gap-8 md:grid-cols-4">
            <div className="flex flex-col items-center group">
              <div className="p-4 rounded-xl bg-primary/5 group-hover:bg-primary/10 transition-all duration-300 shadow-sm group-hover:shadow transform group-hover:-translate-y-1">
                <img
                  src="/logos/pnpm.svg"
                  alt="pnpm logo"
                  className="h-10 w-10"
                />
              </div>
              <span className="mt-3 text-sm font-medium text-textSecondary group-hover:text-textPrimary transition-colors">
                pnpm
              </span>
            </div>
            <div className="flex flex-col items-center group">
              <div className="p-4 rounded-xl bg-primary/5 group-hover:bg-primary/10 transition-all duration-300 shadow-sm group-hover:shadow transform group-hover:-translate-y-1">
                <img
                  src="/logos/vite.svg"
                  alt="Vite logo"
                  className="h-10 w-14"
                />
              </div>
              <span className="mt-3 text-sm font-medium text-textSecondary group-hover:text-textPrimary transition-colors">
                React / Vite
              </span>
            </div>
            <div className="flex flex-col items-center group">
              <div className="p-4 rounded-xl bg-primary/5 group-hover:bg-primary/10 transition-all duration-300 shadow-sm group-hover:shadow transform group-hover:-translate-y-1">
                <img
                  src="/logos/supabase-light.svg"
                  alt="Supabase logo"
                  className="h-10 w-32 dark:hidden"
                />
                <img
                  src="/logos/supabase.svg"
                  alt="Supabase logo"
                  className="h-10 w-32 dark:visible hidden"
                />
              </div>
              <span className="mt-3 text-sm font-medium text-textSecondary group-hover:text-textPrimary transition-colors">
                Supabase
              </span>
            </div>
            <div className="flex flex-col items-center group">
              <div className="p-4 rounded-xl bg-primary/5 group-hover:bg-primary/10 transition-all duration-300 shadow-sm group-hover:shadow transform group-hover:-translate-y-1">
                <img
                  src="/logos/stripe.svg"
                  alt="Stripe logo"
                  className="h-10 w-18"
                />
              </div>
              <span className="mt-3 text-sm font-medium text-textSecondary group-hover:text-textPrimary transition-colors">
                Stripe
              </span>
            </div>
          </div>
        </div>
      </div>

      {/* Features Section */}
      <div className="w-full py-24 bg-background relative">
        <div className="absolute inset-0 bg-[url('data:image/svg+xml;base64,PHN2ZyB3aWR0aD0iMjAwIiBoZWlnaHQ9IjIwMCIgeG1sbnM9Imh0dHA6Ly93d3cudzMub3JnLzIwMDAvc3ZnIj48ZGVmcz48cGF0dGVybiBpZD0iZ3JpZCIgd2lkdGg9IjQwIiBoZWlnaHQ9IjQwIiBwYXR0ZXJuVW5pdHM9InVzZXJTcGFjZU9uVXNlIj48cGF0aCBkPSJNIDQwIDAgTCAwIDAgMCA0MCIgZmlsbD0ibm9uZSIgc3Ryb2tlPSJjdXJyZW50Q29sb3IiIHN0cm9rZS13aWR0aD0iMC4yIiBzdHJva2Utb3BhY2l0eT0iMC4wNSIvPjwvcGF0dGVybj48L2RlZnM+PHJlY3Qgd2lkdGg9IjEwMCUiIGhlaWdodD0iMTAwJSIgZmlsbD0idXJsKCNncmlkKSIgLz48L3N2Zz4=')] opacity-50" />
        <div className="max-w-7xl mx-auto px-4 sm:px-6 lg:px-8 relative">
          <div className="text-center mb-12">
            <div className="inline-flex items-center px-4 py-2 rounded-full bg-primary/10 text-primary text-sm font-medium mb-4 shadow-sm backdrop-blur-sm">
              <Layers className="h-4 w-4 mr-2" />
              <span>Framework Features</span>
            </div>
            <h2 className="text-2xl font-bold text-textPrimary">
              Everything You Need
            </h2>
            <p className="mt-4 max-w-2xl mx-auto text-textSecondary">
              A comprehensive set of features to kickstart your application
            </p>
          </div>
          <div className="grid grid-cols-1 gap-8 md:grid-cols-2 lg:grid-cols-4">
            <div className="group bg-surface p-8 rounded-xl border border-border shadow-sm hover:shadow-md transition-all duration-300 hover:scale-[1.02] hover:border-primary/20">
              <div className="flex items-center justify-center h-12 w-12 rounded-xl bg-primary/10 text-primary mb-6 group-hover:bg-primary/20 transition-colors duration-300 group-hover:scale-110 transform">
                <Layers className="h-6 w-6" />
              </div>
              <h3 className="text-lg font-medium text-textPrimary mb-3">
                Multi-Platform API
              </h3>
              <p className="text-textSecondary leading-relaxed mb-4">
                Deploy seamlessly to Web, iOS, Android, and Desktop from one
                codebase.
              </p>
              <div className="flex gap-2 items-center">
                <div className="p-1.5 rounded-md bg-background/80 group-hover:bg-background transition-colors">
                  <Globe className="h-4 w-4 text-textSecondary" />
                </div>
                <div className="p-1.5 rounded-md bg-background/80 group-hover:bg-background transition-colors">
                  <Smartphone className="h-4 w-4 text-textSecondary" />
                </div>
                <div className="p-1.5 rounded-md bg-background/80 group-hover:bg-background transition-colors">
                  <Laptop className="h-4 w-4 text-textSecondary" />
                </div>
                <div className="p-1.5 rounded-md bg-background/80 group-hover:bg-background transition-colors">
                  <Monitor className="h-4 w-4 text-textSecondary" />
                </div>
              </div>
            </div>
            <div className="group bg-surface p-8 rounded-xl border border-border shadow-sm hover:shadow-md transition-all duration-300 hover:scale-[1.02] hover:border-primary/20">
              <div className="flex items-center justify-center h-12 w-12 rounded-xl bg-primary/10 text-primary mb-6 group-hover:bg-primary/20 transition-colors duration-300 group-hover:scale-110 transform">
                <Database className="h-6 w-6" />
              </div>
              <h3 className="text-lg font-medium text-textPrimary mb-3">
                Supabase Backend
              </h3>
              <p className="text-textSecondary leading-relaxed mb-4">
                Powered by Supabase for database, authentication, storage, and
                edge functions.
              </p>
              <div className="flex gap-2 items-center">
                <div className="p-1.5 rounded-md bg-background/80 group-hover:bg-background transition-colors">
                  <Terminal className="h-4 w-4 text-textSecondary" />
                </div>
                <div className="p-1.5 rounded-md bg-background/80 group-hover:bg-background transition-colors">
                  <GitBranch className="h-4 w-4 text-textSecondary" />
                </div>
              </div>
            </div>
            <div className="group bg-surface p-8 rounded-xl border border-border shadow-sm hover:shadow-md transition-all duration-300 hover:scale-[1.02] hover:border-primary/20">
              <div className="flex items-center justify-center h-12 w-12 rounded-xl bg-primary/10 text-primary mb-6 group-hover:bg-primary/20 transition-colors duration-300 group-hover:scale-110 transform">
                <Shield className="h-6 w-6" />
              </div>
              <h3 className="text-lg font-medium text-textPrimary mb-3">
                Secure Authentication
              </h3>
              <p className="text-textSecondary leading-relaxed mb-4">
                Industry-standard JWT-based authentication with proper security
                measures.
              </p>
              <div className="flex gap-2 items-center">
                <div className="p-1.5 rounded-md bg-background/80 group-hover:bg-background transition-colors">
                  <Lock className="h-4 w-4 text-textSecondary" />
                </div>
                <div className="p-1.5 rounded-md bg-background/80 group-hover:bg-background transition-colors">
                  <Cpu className="h-4 w-4 text-textSecondary" />
                </div>
              </div>
            </div>
            <div className="group bg-surface p-8 rounded-xl border border-border shadow-sm hover:shadow-md transition-all duration-300 hover:scale-[1.02] hover:border-primary/20">
              <div className="flex items-center justify-center h-12 w-12 rounded-xl bg-primary/10 text-primary mb-6 group-hover:bg-primary/20 transition-colors duration-300 group-hover:scale-110 transform">
                <CreditCard className="h-6 w-6" />
              </div>
              <h3 className="text-lg font-medium text-textPrimary mb-3">
                Stripe Integration
              </h3>
              <p className="text-textSecondary leading-relaxed mb-4">
                Pre-configured Stripe integration for subscription plans and
                billing.
              </p>
              <div className="flex gap-2 items-center">
                <div className="p-1.5 rounded-md bg-background/80 group-hover:bg-background transition-colors">
                  <CheckCircle className="h-4 w-4 text-textSecondary" />
                </div>
                <div className="p-1.5 rounded-md bg-background/80 group-hover:bg-background transition-colors">
                  <Sparkles className="h-4 w-4 text-textSecondary" />
                </div>
              </div>
            </div>
          </div>
        </div>
      </div>

      {/* Perfect For Section */}
      <div className="w-full py-24 bg-background relative">
        <div className="absolute inset-0 bg-gradient-to-tr from-primary/5 via-transparent to-primary/5" />
        <div className="max-w-7xl mx-auto px-4 sm:px-6 lg:px-8 relative">
          <div className="text-center mb-12">
            <h2 className="text-2xl font-bold text-textPrimary">
              Perfect For...
            </h2>
            <p className="mt-4 max-w-3xl mx-auto text-textSecondary text-lg">
              Vibe coders, SaaS startups, indie hackers, and development teams
              who want to ship faster without compromising on quality or
              security. If you're building a modern application with React,
              Supabase, and Stripe, this framework is designed for you.
            </p>
          </div>
        </div>
      </div>

      {/* CTA Section */}
      <div className="w-full relative overflow-hidden">
        <div className="absolute inset-0 bg-gradient-to-br from-primary/90 to-primary">
          <div className="absolute inset-0 bg-[url('data:image/svg+xml;base64,PHN2ZyB3aWR0aD0iMjAwIiBoZWlnaHQ9IjIwMCIgeG1sbnM9Imh0dHA6Ly93d3cudzMub3JnLzIwMDAvc3ZnIj48ZGVmcz48cGF0dGVybiBpZD0iZ3JpZCIgd2lkdGg9IjQwIiBoZWlnaHQ9IjQwIiBwYXR0ZXJuVW5pdHM9InVzZXJTcGFjZU9uVXNlIj48cGF0aCBkPSJNIDQwIDAgTCAwIDAgMCA0MCIgZmlsbD0ibm9uZSIgc3Ryb2tlPSJjdXJyZW50Q29sb3IiIHN0cm9rZS13aWR0aD0iMC41IiBzdHJva2Utb3BhY2l0eT0iMC4xIi8+PC9wYXR0ZXJuPjwvZGVmcz48cmVjdCB3aWR0aD0iMTAwJSIgaGVpZ2h0PSIxMDAlIiBmaWxsPSJ1cmwoI2dyaWQpIiAvPjwvc3ZnPg==')] opacity-30" />
        </div>
        <div className="relative py-20 max-w-7xl mx-auto px-4 sm:px-6 lg:px-8 text-center">
          <div className="inline-flex items-center px-4 py-2 rounded-full bg-white/20 text-white text-sm font-medium mb-8 shadow-sm backdrop-blur-sm">
            <Zap className="h-4 w-4 mr-2" />
            <span>Get Started Today</span>
          </div>
          <h2 className="text-3xl font-extrabold text-white dark:text-gray-800 mb-6">
            Ready to Build Paynless-ly?
          </h2>
          <p className="max-w-2xl mx-auto text-lg text-white/90 dark:text-black/90 mb-10">
            Fork the repository, follow the setup guide, and start building your
            next big idea today with our production-ready framework.
          </p>
          <div className="flex flex-col sm:flex-row justify-center gap-4 sm:gap-6">
            <Link
              to="https://github.com/tsylvester/paynless-framework"
              target="_blank"
              rel="noopener noreferrer"
              className="group inline-flex items-center justify-center px-8 py-3.5 border-2 border-white/30 text-base font-medium rounded-lg text-white bg-white/10 hover:bg-white/20 backdrop-blur-sm transition-all duration-300 shadow-md hover:shadow-lg"
            >
              <GitBranch className="h-5 w-5 mr-2" />
              Fork on GitHub
              <ArrowRight
                className="ml-2 opacity-100 group-hover:opacity-100 group-hover:translate-x-1 transition-all duration-300"
                size={20}
              />
            </Link>
            <Link
              to="/dashboard"
              className="group inline-flex items-center justify-center px-8 py-3.5 border-2 border-white text-base font-medium rounded-lg text-primary bg-white hover:bg-gray-50 transition-all duration-300 shadow-md hover:shadow-lg dark:text-black"
            >
              View Setup Guide
              <ArrowRight
                className="ml-2 opacity-100 group-hover:opacity-100 group-hover:translate-x-1 transition-all duration-300 dark:text-black"
                size={20}
              />
            </Link>
          </div>
        </div>
      </div>

      {/* Limit Dialog */}
      {showLimitDialog && (
        <div className="fixed inset-0 bg-black/50 backdrop-blur-sm z-40 flex items-center justify-center p-4">
          <div className="bg-surface p-8 rounded-xl shadow-xl max-w-md w-full border border-border transform transition-all duration-300 scale-100 animate-fadeIn">
            <div className="flex items-center justify-center h-12 w-12 rounded-xl bg-primary/10 text-primary mb-6 mx-auto">
              <Lock className="h-6 w-6" />
            </div>
            <h3 className="text-xl font-semibold text-textPrimary text-center mb-2">
              Message Limit Reached
            </h3>
            <p className="mt-2 text-textSecondary text-center leading-relaxed mb-6">
              You've reached the message limit for anonymous users. Please
              register or sign in to continue chatting. Your message will be
              sent automatically after you sign up.
            </p>
            <div className="flex justify-center gap-4">
              <button
                onClick={handleCloseDialog}
                className="px-6 py-2.5 text-sm font-medium text-textSecondary hover:text-textPrimary border border-border rounded-lg transition-all duration-300 hover:bg-background/60"
              >
                Cancel
              </button>
              <button
                onClick={handleRegisterRedirect}
                className="px-6 py-2.5 text-sm font-medium text-white bg-primary hover:bg-primary/90 rounded-lg transition-all duration-300 shadow-sm hover:shadow"
              >
                Register
              </button>
            </div>
          </div>
        </div>
      )}
    </Layout>
  )
}<|MERGE_RESOLUTION|>--- conflicted
+++ resolved
@@ -54,60 +54,27 @@
 
   useEffect(() => {
     if (!hasSetDefaults.current && availableProviders.length > 0) {
-      logger.info('[HomePage] Attempting to set default AI selections...')
-      const defaultProvider = availableProviders.find(
-        (p) => p.name === 'OpenAI GPT-4o'
-      )
-      const defaultPromptId = '__none__'
+      logger.info('[HomePage] Attempting to set default AI selections...');
+      const defaultProvider = availableProviders.find(p => p.name === 'OpenAI GPT-4o');
+
+      const defaultPromptId = '__none__';
 
       if (defaultProvider) {
-        setSelectedProviderId(defaultProvider.id)
-        setSelectedPromptId(defaultPromptId)
-        hasSetDefaults.current = true
-        logger.info('[HomePage] Default provider and prompt selected.', {
-          providerId: defaultProvider.id,
-          promptId: defaultPromptId,
-        })
+        setSelectedProviderId(defaultProvider.id);
+        setSelectedPromptId(defaultPromptId);
+        hasSetDefaults.current = true;
+        logger.info('[HomePage] Default provider and prompt selected.', { 
+          providerId: defaultProvider.id, 
+          promptId: defaultPromptId 
+        });
+      } else {
+        logger.warn("[HomePage] Could not find default provider by name 'OpenAI GPT-4o'.", {
+            foundProvider: !!defaultProvider,
+            providerCount: availableProviders.length,
+        });
       }
     }
-  }, [availableProviders])
-
-<<<<<<< HEAD
-  useEffect(() => {
-    if (user && session) {
-      const pendingMessageJson = sessionStorage.getItem('pendingChatMessage')
-      if (pendingMessageJson) {
-        logger.info('[HomePage] Found stashed message, attempting to send...')
-        try {
-          const pendingMessage = JSON.parse(pendingMessageJson)
-          sessionStorage.removeItem('pendingChatMessage')
-          sendMessage({
-            message: pendingMessage.message,
-            providerId: pendingMessage.providerId,
-            promptId: pendingMessage.promptId,
-          })
-        } catch (error) {
-          logger.error('[HomePage] Failed to parse or send stashed message:', {
-            error: String(error),
-          })
-          sessionStorage.removeItem('pendingChatMessage')
-        }
-      }
-    }
-  }, [user, session, sendMessage])
-
-=======
->>>>>>> 162d9b56
-  const handleLimitReached = useCallback(() => {
-    const pendingMessageJson = sessionStorage.getItem('pendingChatMessage')
-    if (pendingMessageJson) {
-      setShowLimitDialog(true)
-    } else {
-      logger.error(
-        '[HomePage] onLimitReached called but no pending message found in sessionStorage.'
-      )
-    }
-  }, [])
+  }, [availableProviders]);
 
   const handleRegisterRedirect = () => {
     setShowLimitDialog(false)
